import CGT_UniHeidelberg_2022: transversal, schreier, representative, GroupElement

@testset "transversals: $P" for P in [Permutation, CyclePermutation2]

    @testset "transversals" begin
        @testset "action on points" begin
            σ = P([1,3,4,2]) # perm"(2,3,4)"
            τ = P([1,2,4,5,3]) # perm"(3,4,5)"
            x = 2
            S = [σ, τ]

            Δ, T = transversal(x, S)
            @test length(Δ) == 4
            for δ in Δ
                @test 2^T[δ] == δ
            end
        end

        @testset "action on perms" begin
            σ = P([1,4,2,3]) # perm"(2,4,3)"
            τ = P([2,3,1]) # perm"(1,2,3)"
            x = one(σ)
            S = [σ, τ]

            Δ, T = transversal(x, S, *)
            @test length(Δ) == 12
            for g in Δ
                @test g == T[g]
            end
        end
    end

    @testset "factored transversal" begin
        # implement here transversal_factored which contains list of generators instead of their product
<<<<<<< HEAD
        function transversal_factored(x, S::AbstractVector{<:GroupElement}, action=^)
			@assert !isempty(S) # groups need generators
			Δ = [x]
			T = Dict(x => [one(first(S))])
			for δ in Δ
				for s in S
					γ = action(δ, s)
					if γ ∉ keys(T)
						push!(Δ, γ)
						T[γ] = vcat(T[δ], s)
					end
				end
			end
			
			return Δ, T
		end
=======
        function transversal_factored(x, S::AbstractVector{<:GroupElement}, action = ^)
            @assert !isempty(S) # groups need generators
            Δ = [x]
            T = Dict(x => [one(first(S))])
            for δ in Δ
                for s in S
                    γ = action(δ, s)
                    if γ ∉ keys(T)
                        push!(Δ, γ)
                        T[γ] = vcat(T[δ], s)
                    end
                end
            end

            return Δ, T
        end
>>>>>>> fb27623f

        @testset "action on points" begin
            σ = P([1,3,4,2]) # perm"(2,3,4)"
            τ = P([1,2,4,5,3]) # perm"(3,4,5)"
            x = 2
            S = [σ, τ]

            Δ, T = transversal_factored(x, S)
            @test length(Δ) == 4
            for δ in Δ
                @test 2^prod(T[δ]) == δ
            end
        end

        @testset "action on perms" begin
            σ = P([1,4,2,3]) # perm"(2,4,3)"
            τ = P([2,3,1]) # perm"(1,2,3)"
            x = one(σ)
            S = [σ, τ]

            Δ, T = transversal_factored(x, S, *)
            @test length(Δ) == 12
            for g in Δ
                @test g == prod(T[g])
            end
        end
    end

    @testset "Schreier && representatives" begin
        @testset "action on points" begin
            σ = P([1,3,4,2]) # perm"(2,3,4)"
            τ = P([1,2,4,5,3]) # perm"(3,4,5)"
            x = 2
            S = [σ, τ]

            Δ, Sch = schreier(x, S)
            @test length(Δ) == 4
            for (idx,δ) in pairs(Δ)
                δ == x && continue # Sch[x] is undefined
                k = δ^inv(Sch[δ])
                @test findfirst(==(k), Δ) < idx # serialization breadth-first
                @test x^representative(δ, Δ, Sch) == δ
            end
        end

        @testset "action on perms" begin
            σ = P([1,4,2,3]) # perm"(2,4,3)"
            τ = P([2,3,1]) # perm"(1,2,3)"
            x = one(σ)
            S = [σ, τ]

            Δ, Sch = schreier(x, S, *)
            @test length(Δ) == 12
            for (idx,g) in pairs(Δ)
                g == x && continue
                h = g*inv(Sch[g])
                @test findfirst(==(h), Δ) < idx
                @test x*representative(g, Δ, Sch, *) == g
            end
        end
    end
end<|MERGE_RESOLUTION|>--- conflicted
+++ resolved
@@ -32,24 +32,6 @@
 
     @testset "factored transversal" begin
         # implement here transversal_factored which contains list of generators instead of their product
-<<<<<<< HEAD
-        function transversal_factored(x, S::AbstractVector{<:GroupElement}, action=^)
-			@assert !isempty(S) # groups need generators
-			Δ = [x]
-			T = Dict(x => [one(first(S))])
-			for δ in Δ
-				for s in S
-					γ = action(δ, s)
-					if γ ∉ keys(T)
-						push!(Δ, γ)
-						T[γ] = vcat(T[δ], s)
-					end
-				end
-			end
-			
-			return Δ, T
-		end
-=======
         function transversal_factored(x, S::AbstractVector{<:GroupElement}, action = ^)
             @assert !isempty(S) # groups need generators
             Δ = [x]
@@ -66,7 +48,6 @@
 
             return Δ, T
         end
->>>>>>> fb27623f
 
         @testset "action on points" begin
             σ = P([1,3,4,2]) # perm"(2,3,4)"
